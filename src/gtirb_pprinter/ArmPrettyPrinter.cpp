//===- ArmPrettyPrinter.cpp -------------------------------------*- C++ -*-===//
//
//  Copyright (C) 2020 GrammaTech, Inc.
//
//  This code is licensed under the MIT license. See the LICENSE file in the
//  project root for license terms.
//
//  This project is sponsored by the Office of Naval Research, One Liberty
//  Center, 875 N. Randolph Street, Arlington, VA 22203 under contract #
//  N68335-17-C-0700.  The content of the information does not necessarily
//  reflect the position or policy of the Government and no official
//  endorsement should be inferred.
//
//===----------------------------------------------------------------------===//

#include "ArmPrettyPrinter.hpp"
#include "string_utils.hpp"
#include <iostream>

namespace gtirb_pprint {

ArmPrettyPrinter::ArmPrettyPrinter(gtirb::Context& context_,
                                   gtirb::Module& module_,
                                   const ArmSyntax& syntax_,
                                   const Assembler& assembler_,
                                   const PrintingPolicy& policy_)
    : ElfPrettyPrinter(context_, module_, syntax_, assembler_, policy_),
      armSyntax(syntax_) {
  // Setup Capstone.
  [[maybe_unused]] cs_err err = cs_open(
      CS_ARCH_ARM, (cs_mode)(CS_MODE_ARM | CS_MODE_V8), &this->csHandle);
  assert(err == CS_ERR_OK && "Capstone failure");
}

void ArmPrettyPrinter::printHeader(std::ostream& os) {
  ElfPrettyPrinter::printHeader(os);

  os << "# ARM " << std::endl;
  os << ".syntax unified" << std::endl;
  os << ".arch_extension idiv" << std::endl;
  os << ".arch_extension sec" << std::endl;
}

void ArmPrettyPrinter::setDecodeMode(std::ostream& os,
                                     const gtirb::CodeBlock& x) {
  // 1 for THUMB 0 for regular ARM
  if (x.getDecodeMode()) {
    os << ".thumb" << std::endl;
    cs_option(this->csHandle, CS_OPT_MODE, CS_MODE_THUMB | CS_MODE_V8);
  } else {
    os << ".arm" << std::endl;
    cs_option(this->csHandle, CS_OPT_MODE, CS_MODE_ARM | CS_MODE_V8);
  }
}

void ArmPrettyPrinter::printAlignment(std::ostream& OS, uint64_t Align) {
  // In ARM Assembly Language, `.align N` aligns the next element to multiple
  // of 2^N.
  int X = Align, Log2X = 0;
  while (X >>= 1) {
    ++Log2X;
  }

  ElfPrettyPrinter::printAlignment(OS, Log2X);
}

void ArmPrettyPrinter::printInstruction(std::ostream& os,
                                        const gtirb::CodeBlock& block,
                                        const cs_insn& inst,
                                        const gtirb::Offset& offset) {
  gtirb::Addr ea(inst.address);
  std::stringstream InstructLine;
  printComments(InstructLine, offset, inst.size);
  printCFIDirectives(InstructLine, offset);
  printEA(InstructLine, ea);
  std::string opcode = ascii_str_tolower(inst.mnemonic);
  if (auto index = opcode.rfind(".w"); index != std::string::npos)
    opcode = opcode.substr(0, index);

  auto armCc2String = [](arm_cc cc) {
    switch (cc) {
    case ARM_CC_EQ:
      return "eq";
    case ARM_CC_NE:
      return "ne";
    case ARM_CC_HS:
      return "hs";
    case ARM_CC_LO:
      return "lo";
    case ARM_CC_MI:
      return "mi";
    case ARM_CC_PL:
      return "pl";
    case ARM_CC_VS:
      return "vs";
    case ARM_CC_VC:
      return "vc";
    case ARM_CC_HI:
      return "hi";
    case ARM_CC_LS:
      return "ls";
    case ARM_CC_GE:
      return "ge";
    case ARM_CC_LT:
      return "lt";
    case ARM_CC_GT:
      return "gt";
    case ARM_CC_LE:
      return "le";
    case ARM_CC_AL:
      return "al";
    default:
      assert(!"Invalid arm_cc");
      return "Invalid arm_cc";
    }
  };

  auto isItInstr = [](const std::string& i) {
    static std::vector<std::string> it_instrs{
        "it",    "itt",   "ite",   "ittt",  "itte",  "itet",  "itee", "itttt",
        "ittte", "ittet", "ittee", "itett", "itete", "iteet", "iteee"};
    return (std::find(std::begin(it_instrs), std::end(it_instrs), i) !=
            std::end(it_instrs));
  };

  InstructLine << "  " << opcode;
  if (isItInstr(opcode)) {
    std::string cc = armCc2String(inst.detail->arm.cc);
    InstructLine << " " << cc;
  }
  InstructLine << ' ';
  // Make sure the initial m_accum_comment is empty.
  m_accum_comment.clear();
<<<<<<< HEAD
  printOperandList(os, block, inst);

  if (inst.detail->arm.cps_flag != ARM_CPSFLAG_NONE &&
      inst.detail->arm.cps_flag != ARM_CPSFLAG_INVALID) {
    if (!!(inst.detail->arm.cps_flag & ARM_CPSFLAG_I))
      os << "i";
    if (!!(inst.detail->arm.cps_flag & ARM_CPSFLAG_F))
      os << "f";
    if (!!(inst.detail->arm.cps_flag & ARM_CPSFLAG_A))
      os << "a";
  }

=======
  printOperandList(InstructLine, block, inst);
>>>>>>> 58303775
  if (!m_accum_comment.empty()) {
    printCommentableLine(InstructLine, os, ea);
    InstructLine.str(std::string()); // Clear
    os << '\n';
    InstructLine << syntax.comment() << " ";
    printEA(InstructLine, ea);
    InstructLine << ": " << m_accum_comment;
    m_accum_comment.clear();
  }
  printCommentableLine(InstructLine, os, ea);
  os << '\n';
}

void ArmPrettyPrinter::printOperandList(std::ostream& os,
                                        const gtirb::CodeBlock& block,
                                        const cs_insn& inst) {
  cs_arm& detail = inst.detail->arm;
  int opCount = detail.op_count;
  std::set<arm_insn> LdmSdm = {ARM_INS_LDM,    ARM_INS_LDMDA, ARM_INS_LDMDB,
                               ARM_INS_LDMIB,  ARM_INS_STM,   ARM_INS_STMDA,
                               ARM_INS_STMDB,  ARM_INS_STMIB, ARM_INS_VSTMIA,
                               ARM_INS_VLDMIA, ARM_INS_VPUSH};
  std::set<arm_insn> PushPop = {ARM_INS_POP, ARM_INS_PUSH, ARM_INS_VPUSH};
  int RegBitVectorIndex = -1;

  if (LdmSdm.find(static_cast<arm_insn>(inst.id)) != LdmSdm.end())
    RegBitVectorIndex = 1;
  if (PushPop.find(static_cast<arm_insn>(inst.id)) != PushPop.end())
    RegBitVectorIndex = 0;

  for (int i = 0; i < opCount; i++) {
    if (i != 0) {
      os << ", ";
    }
    if (i == RegBitVectorIndex)
      os << "{ ";
    printOperand(os, block, inst, i);
    if (LdmSdm.find(static_cast<arm_insn>(inst.id)) != LdmSdm.end() && i == 0 &&
        detail.writeback) {
      os << "!";
    }
  }
  if (RegBitVectorIndex != -1)
    os << " }";
}

void ArmPrettyPrinter::printOperand(std::ostream& os,
                                    const gtirb::CodeBlock& block,
                                    const cs_insn& inst, uint64_t index) {
  gtirb::Addr ea(inst.address);
  const cs_arm_op& op = inst.detail->arm.operands[index];

  const gtirb::SymbolicExpression* symbolic = nullptr;
  switch (op.type) {
  case ARM_OP_REG:
  case ARM_OP_SYSREG:
    printOpRegdirect(os, inst, index);
    return;
  case ARM_OP_IMM:
  case ARM_OP_PIMM:
  case ARM_OP_CIMM: {
    symbolic = block.getByteInterval()->getSymbolicExpression(
        ea - *block.getByteInterval()->getAddress());
    printOpImmediate(os, symbolic, inst, index);
    return;
  }
  case ARM_OP_FP: {
    os << "#" << std::scientific << std::setprecision(18) << op.fp;
    return;
  }
  case ARM_OP_MEM: {
    symbolic = block.getByteInterval()->getSymbolicExpression(
        ea - *block.getByteInterval()->getAddress());
    printOpIndirect(os, symbolic, inst, index);
    return;
  }
  default:
    std::cerr << "invalid operand\n";
    exit(1);
  }
}

void ArmPrettyPrinter::printSymExprSuffix(std::ostream& OS,
                                          const gtirb::SymAttributeSet& Attrs,
                                          bool /*IsNotBranch*/) {
  if (Attrs.isFlagSet(gtirb::SymAttribute::GotRelPC)) {
    OS << "(GOT)";
  }
}

void ArmPrettyPrinter::printOpRegdirect(std::ostream& os, const cs_insn& inst,
                                        uint64_t index) {
  auto armShifter2String = [](arm_shifter sft) {
    switch (sft) {
    case ARM_SFT_INVALID:
      return "";
    case ARM_SFT_ASR:
      return "asr";
    case ARM_SFT_LSL:
      return "lsl";
    case ARM_SFT_LSR:
      return "lsr";
    case ARM_SFT_ROR:
      return "ror";
    case ARM_SFT_RRX:
      return "rrx";
    case ARM_SFT_ASR_REG:
      return "asr";
    case ARM_SFT_LSL_REG:
      return "lsl";
    case ARM_SFT_LSR_REG:
      return "lsr";
    case ARM_SFT_ROR_REG:
      return "ror";
    case ARM_SFT_RRX_REG:
      return "rrx";
    default:
      return "";
    }
  };

  auto armSysReg2String = [](int sysreg) {
    switch (sysreg) {
    case ARM_SYSREG_IPSR:
      return "ipsr";
    case ARM_SYSREG_MSP:
      return "msp";
    case ARM_SYSREG_PSP:
      return "psp";
    case ARM_SYSREG_PRIMASK:
      return "primask";
    case ARM_SYSREG_BASEPRI:
      return "basepri";
    case ARM_SYSREG_CONTROL:
      return "control";
    default:
      return "TODO";
    }
  };

  const cs_arm_op& op = inst.detail->arm.operands[index];
  if (op.type == ARM_OP_SYSREG) {
    os << armSysReg2String(op.reg);
  } else {
    os << getRegisterName(op.reg);
    std::string shift_type = armShifter2String(op.shift.type);
    std::string opcode = ascii_str_tolower(inst.mnemonic);
    opcode = opcode.substr(0, 3);
    if (op.shift.value != 0) {
      os << ", ";
      // In case where opcode is the same as one of arm_shifters (e.g., lsl),
      // do not print it again here.
      if (shift_type != "" && shift_type != opcode)
        os << shift_type << " ";
      if (op.shift.value > 32)
        os << getRegisterName(op.shift.value);
      else
        os << "#" << op.shift.value;
    }
  }
}

std::string ArmPrettyPrinter::getRegisterName(unsigned int reg) const {
  return reg == ARM_REG_INVALID ? "" : cs_reg_name(this->csHandle, reg);
}

void ArmPrettyPrinter::printOpImmediate(
    std::ostream& os, const gtirb::SymbolicExpression* symbolic,
    const cs_insn& inst, uint64_t index) {
  const cs_arm_op& op = inst.detail->arm.operands[index];
  if (const gtirb::SymAddrConst* s = this->getSymbolicImmediate(symbolic)) {
    // The operand is symbolic.
    if (inst.id == ARM_INS_MOV)
      os << "#:lower16:";
    if (inst.id == ARM_INS_MOVT)
      os << "#:upper16:";
    this->printSymbolicExpression(os, s, true);
  } else {
    if (op.type == ARM_OP_IMM)
      os << '#';
    else if (op.type == ARM_OP_CIMM)
      os << "cr";
    // The operand is just a number.
    os << op.imm;
  }
}

void ArmPrettyPrinter::printOpIndirect(
    std::ostream& os, const gtirb::SymbolicExpression* symbolic,
    const cs_insn& inst, uint64_t index) {
  const cs_arm& detail = inst.detail->arm;
  const cs_arm_op& op = detail.operands[index];
  assert(op.type == ARM_OP_MEM &&
         "printOpIndirect called without a memory operand");

  // PC-relative operand
  std::string opcode = ascii_str_tolower(inst.mnemonic);

  auto isJumpTableBranch = [&]() {
    // tbb [pc, rm] or tbh [pc, rm, lsl #N]
    if ((opcode == "tbb" || opcode == "tbh") && op.mem.base == ARM_REG_PC)
      return true;
    // ldr pc, [pc, rn, lsl #N]
    if (opcode.substr(0, 3) == "ldr" && op.mem.base == ARM_REG_PC) {
      const cs_arm_op& dst = detail.operands[0];
      if (dst.reg == ARM_REG_PC)
        return true;
    }
    return false;
  };

  // NOTE: For jump-table instructions,
  //       print the PC-relative operand as it is.
  if (op.mem.base == ARM_REG_PC && !isJumpTableBranch()) {
    if (const auto* s = std::get_if<gtirb::SymAddrConst>(symbolic)) {
      printSymbolicExpression(os, s, false);
    } else {
      if (op.mem.disp != 0)
        os << "#" << op.mem.disp;
    }
    return;
  }

  bool first = true;
  os << '[';

  if (op.mem.base != ARM_REG_INVALID) {
    first = false;
    os << getRegisterName(op.mem.base);
  }

  if (op.mem.index != ARM_REG_INVALID) {
    if (!first)
      os << ", ";
    first = false;
    if (op.mem.scale == -1)
      os << "-";
    os << getRegisterName(op.mem.index);
  }

  if (op.shift.value != 0 && op.shift.type != ARM_SFT_INVALID) {
    os << ", ";
    switch (op.shift.type) {
    case ARM_SFT_ASR_REG:
    case ARM_SFT_ASR:
      os << "ASR";
      break;
    case ARM_SFT_LSL_REG:
    case ARM_SFT_LSL:
      os << "LSL";
      break;
    case ARM_SFT_LSR_REG:
    case ARM_SFT_LSR:
      os << "LSR";
      break;
    case ARM_SFT_ROR_REG:
    case ARM_SFT_ROR:
      os << "ROR";
      break;
    case ARM_SFT_RRX_REG:
    case ARM_SFT_RRX:
      os << "RRX";
      break;
    case ARM_SFT_INVALID:
      std::cerr << "Invalid ARM shift operation.\n";
      exit(1);
    }
    os << " " << op.shift.value;
  }

  if (const auto* s = std::get_if<gtirb::SymAddrConst>(symbolic)) {
    os << ", #";
    printSymbolicExpression(os, s, false);
  } else {
    if (op.mem.disp != 0)
      os << ", #" << op.mem.disp;
  }
  os << ']';
  if (detail.writeback) {
    // If this operand has 'writeback', and it's the last operand,
    // it can be assumed to be pre-indexed.
    // NOTE: Is there a way of finding the info about pre/post-index in
    // capstone??
    if ((uint64_t)(detail.op_count - 1) == index) {
      os << '!';
    }
  }
}

std::string ArmPrettyPrinter::getFunctionName(gtirb::Addr x) const {
  if (isFunctionEntry(x)) {
    for (gtirb::Symbol& s : module.findSymbols(x)) {
      if (isAmbiguousSymbol(s.getName()))
        continue;
      // local symbol
      if (s.getName().find('.') == 0)
        continue;
      return s.getName();
    }
  }

  return PrettyPrinterBase::getFunctionName(x);
}

bool ArmPrettyPrinter::printSymbolReference(std::ostream& OS,
                                            const gtirb::Symbol* Symbol) {
  if (Symbol->getName() == "_GLOBAL_OFFSET_TABLE_") {
    OS << Symbol->getName();
    return false;
  }
  return PrettyPrinterBase::printSymbolReference(OS, Symbol);
}

std::unique_ptr<PrettyPrinterBase>
ArmPrettyPrinterFactory::create(gtirb::Context& gtirb_context,
                                gtirb::Module& module,
                                const PrintingPolicy& policy) {
  static const ArmSyntax syntax{};
  static const Assembler assembler{};
  return std::make_unique<ArmPrettyPrinter>(gtirb_context, module, syntax,
                                            assembler, policy);
}

ArmPrettyPrinterFactory::ArmPrettyPrinterFactory() {
  auto& DynamicPolicy = *findRegisteredNamedPolicy("dynamic");
  DynamicPolicy.arraySections.clear();
  DynamicPolicy.skipSections.emplace(".init_array");
  DynamicPolicy.skipSections.emplace(".fini_array");
  DynamicPolicy.skipSections.emplace(".ARM.exidx");

  DynamicPolicy.skipSymbols.emplace("_fini");
}
} // namespace gtirb_pprint<|MERGE_RESOLUTION|>--- conflicted
+++ resolved
@@ -131,22 +131,18 @@
   InstructLine << ' ';
   // Make sure the initial m_accum_comment is empty.
   m_accum_comment.clear();
-<<<<<<< HEAD
-  printOperandList(os, block, inst);
+  printOperandList(InstructLine, block, inst);
 
   if (inst.detail->arm.cps_flag != ARM_CPSFLAG_NONE &&
       inst.detail->arm.cps_flag != ARM_CPSFLAG_INVALID) {
     if (!!(inst.detail->arm.cps_flag & ARM_CPSFLAG_I))
-      os << "i";
+      InstructLine << "i";
     if (!!(inst.detail->arm.cps_flag & ARM_CPSFLAG_F))
-      os << "f";
+      InstructLine << "f";
     if (!!(inst.detail->arm.cps_flag & ARM_CPSFLAG_A))
-      os << "a";
-  }
-
-=======
-  printOperandList(InstructLine, block, inst);
->>>>>>> 58303775
+      InstructLine << "a";
+  }
+
   if (!m_accum_comment.empty()) {
     printCommentableLine(InstructLine, os, ea);
     InstructLine.str(std::string()); // Clear
