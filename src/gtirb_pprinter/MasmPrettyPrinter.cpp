--- conflicted
+++ resolved
@@ -474,12 +474,4 @@
   static const MasmSyntax syntax{};
   return std::make_unique<MasmPrettyPrinter>(context, module, syntax, policy);
 }
-<<<<<<< HEAD
-
-volatile bool MasmPrettyPrinter::registered =
-    registerPrinter({"pe"}, {"x64"}, {"masm"},
-                    std::make_shared<MasmPrettyPrinterFactory>(), true);
-
-=======
->>>>>>> 2a9aa307
 } // namespace gtirb_pprint