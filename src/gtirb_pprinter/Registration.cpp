--- conflicted
+++ resolved
@@ -19,10 +19,7 @@
 #include "AuxDataSchema.hpp"
 #include "IntelPrettyPrinter.hpp"
 #include "MasmPrettyPrinter.hpp"
-<<<<<<< HEAD
-=======
 #include "Mips32PrettyPrinter.hpp"
->>>>>>> 6f20139f
 #include "PrettyPrinter.hpp"
 #include <gtirb/gtirb.hpp>
 
@@ -58,11 +55,8 @@
                   std::make_shared<ArmPrettyPrinterFactory>(), true);
   registerPrinter({"elf"}, {"arm64"}, {"arm64"},
                   std::make_shared<Arm64PrettyPrinterFactory>(), true);
-<<<<<<< HEAD
-=======
   registerPrinter({"elf"}, {"mips32"}, {"mips32"},
                   std::make_shared<Mips32PrettyPrinterFactory>(), true);
->>>>>>> 6f20139f
   registerPrinter({"pe"}, {"x86", "x64"}, {"masm"},
                   std::make_shared<MasmPrettyPrinterFactory>(), true);
 }
