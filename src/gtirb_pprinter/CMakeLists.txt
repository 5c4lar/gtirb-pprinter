--- conflicted
+++ resolved
@@ -21,12 +21,8 @@
     ${CMAKE_BINARY_DIR}/include/gtirb_pprinter/version.h
     ${CMAKE_SOURCE_DIR}/include/gtirb_pprinter/MasmPrettyPrinter.hpp
     ${CMAKE_SOURCE_DIR}/include/gtirb_pprinter/PeBinaryPrinter.hpp
-<<<<<<< HEAD
-    ${CMAKE_SOURCE_DIR}/include/gtirb_pprinter/PePrettyPrinter.hpp)
-=======
     ${CMAKE_SOURCE_DIR}/include/gtirb_pprinter/PePrettyPrinter.hpp
     ${CMAKE_SOURCE_DIR}/include/gtirb_pprinter/Mips32PrettyPrinter.hpp)
->>>>>>> 6f20139f
 
 # sources
 set(${PROJECT_NAME}_SRC
@@ -44,12 +40,8 @@
     Syntax.cpp
     MasmPrettyPrinter.cpp
     PeBinaryPrinter.cpp
-<<<<<<< HEAD
-    PePrettyPrinter.cpp)
-=======
     PePrettyPrinter.cpp
     Mips32PrettyPrinter.cpp)
->>>>>>> 6f20139f
 
 add_library(${PROJECT_NAME} ${${PROJECT_NAME}_H} ${${PROJECT_NAME}_SRC})
 
