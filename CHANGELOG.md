# 2.2.0 (Unreleased)

  * Stop generating debian metapackages and packages with the version attached
    to the package name. Updates in the apt-repository now support multiple
    package versions and upgrading `gtirb-pprinter` with `apt-get upgrade`.
  * Fix dummy-so generation to use correct syntax for ARM with `--dummy-so=yes`
  * Work around ml.exe bug that could result in missing exports in x86-32 PEs.
  * Generate `-m32` when generating dummy-so libraries and object files for x86-32
  * Add fixup to strip `_copy` suffix appended by ddisasm from `__x86.get_pc_thunk.*` symbols.
  * Suppress `__x86.get_pc_thunk.*` symbols in dynamic mode.
  * Use `-nodefaultlibs` with the `complete` printing policy
  * Blacklist `_GLOBAL_OFFSET_TABLE_` symbol from dummy-so libraries.
  * Explicitly link `ld-linux*.so` if `-nodefaultlibs` is enabled.
  * Support GOT, PAGE and GOT, OFST symbolic expression attributes for split .got loads on MIPS.
<<<<<<< HEAD
  * Populate non-local symbols under `global:` and add `local: *;` for local symbols in version-script
  * For ambiguous symbols, choose one symbol to keep original symbol name.
  * For symbols with base version, only print out the connector and do not print out the base version in .symver directives.
=======
  * Populate non-local symbols under `global:` and add `local: *;` for local
    symbols in version-script.
  * Change version scripts that only use the module's symbol version
    definitions (not its needed symbols).
  * Create a different version script for dummy-so dependencies using the
    needed symbol versions.
>>>>>>> 132a6764

# 2.1.0
  * `--asm` option now prints the assembly for each module of an IR separately
  * `--version-script` now prints a separate version script for each module
    of an IR
  * `--module` option deprecated
  * Binaries printed from a multi-module IR are linked against other binaries from the
    same IR whenever possible
  * Use `elfStackExec` and `elfStackSize` auxdata to generate appropriate linker flags.
  * Requires gtirb >=2.0.0
  * Set entrypoint in ELF files to `_start` symbol even if the symbol is not
    `GLOBAL`. Fixes segfaults in rewritten binaries with non-global `_start`
    symbols.
  * Fix segfault if `elfDynamicInit` or `elfDynamicFini` auxdata do not refer
    to a `CodeBlock`.
  * Use function boundaries and the `functionNames` auxdata to print `PROC` and `ENDP` directives in PE binaries.
    If the `functionNames` auxdata is not present, no `PROC` and `ENDP` directives will be printed.
  * Use function boundaries and the `functionNames` auxdata to print `.size`
    directives for `FUNC` and `GNU_IFUNC` symbols in ELF binaries associated to functions.
    If the `functionNames` auxdata is not present, no `.size` directives for functions will be printed.
  * Print `.size` directives for `TLS` symbols in ELF binaries.
  * Deprecate the `PrettyPrinterBase` methods: `getContainerFunctionName`, `getFunctionName`, `isFunctionEntry`, and `isFunctionLastBlock`; and
    the attributes: `functionEntry`, and `functionLastBlock`.

# 2.0.0
  * Remove unnecessary --isa,-I option.
  * Fix bug where a binary with COPY-relocated symbols could be missing
    DT_NEEDED entries after rewriting with `--dummy-so`.
  * Removed `--binaries` option
  * `--binary` option now links each module of the IR into a separate binary
  * Added `--object` option to print relocatable object files
  * Binary printer methods now operate on modules, rather than the entire IR
  * `--shared` option now takes an argument: either `yes`, `no`, or `auto` (`auto` uses aux_data `binaryType`)
  * Pass `-init` and `-fini` to `ld` based on `elfDynamicInit` and `elfDynamicFini` auxdata.
  * Added patterns for selecting and printing modules by names


# 1.9.0
  * Added a Python wheel to make gtirb-pprinter pip-installable.
  * Binary printer always prints against exact library versions.
  * Do not remove endbr64 instructions.
  * Fix timing issue when running llvm-config in the PE binary printer.
  * Add explicit DS register for MASM pprinter.
  * Fixup INT1 and INT3 x64 instructions.
  * Update the default `--policy` behavior for dynamically linked ELF binaries from `dynamic` to `complete`.
  * ARM: Do not rely on `ArchInfo` auxdata.
  * ARM: Fail if a CodeBlock cannot be completely disassembled.
  * Replace symbolic expression attributes with composable labels.

# 1.8.6
  * Add fixup for rewriting `main` symbol as global.
  * Support full paths in `--use-gcc` option.
  * Add support for ARM pc-relative `ldr` instruction with register offset.
  * Add support for ARM `trap` instructions.
  * Emit symbol declarations for symbols attached to `.plt` section.
  * Add support for TLSLDM relocationss
  * Add detection for `--export-dynamic` in binary printer.

# 1.8.5
  * Remove `--assembler` option; printer now always behaves correctly when
    escaping characters.
  * Support generating ELF symbol version information in assembly output.
  * Add `--version-script` argument for generating ELF version scripts.
  * Removed explicit transformations to GTIRB from PrettyPrinter. Clients
    will now need to explicitly opt in to these transforms. `gtirb-pprinter`
    behavior is unchanged.

# 1.8.4

  * Fix bugs in printing shift instructions in AT&T syntax.
  * Add `--use-gcc` option overriding `gcc` executable when binary printing ELF files.
  * Fix printing symbols with a displacement of zero in ARM64 indirect operands.
  * Expand `--help` message by listing options for `--isa`, `--syntax`, `--assembler`, and `--policy`.
  * Fix bug resulting in skipped `.data` sections.
  * Ubuntu 18 and gcc 7 are no longer supported.
  * Default syntax in `assembler` mode changed to AT&T (i.e., `att`).

# 1.8.3

  * Rename `elfSectionProperties` to `sectionProperties`, and remove
  `peSectionProperties`.

# 1.8.2

  * Use `.ascii` directive for partial strings.

# 1.8.0

  * Add alternative PE assembler and linker commands.
  * Use dedicated symbolic expression attributes.
  * Add an option for assembler

# 1.7.0

  * Added support for MIPS and ARM32
  * Added support for MinGW for PE32+
  * Fixed bad operand size in COMISS instructions
  * Use PUBLIC entrypoint instead of EXPORT
  * Handle linking to DRV files in PE32 binaries
  * Change "isa" short option from -i to -I (-i is ir)
  * Add special KUSER_SHARED_DATA symbol
  * Handle ld-linux included as a required library
  * Fix Intel syntax for vpgatherdd

# 1.6.0

  * Add PE support.
  * Remove null displacement offset warning.

# 1.5.0

  * Add preliminary x86_32 support.

# 1.4.0

  * Use GTIRB symbolic expression attributes.

# 1.3.0

  * Add preliminary ARM64 support.<|MERGE_RESOLUTION|>--- conflicted
+++ resolved
@@ -12,18 +12,14 @@
   * Blacklist `_GLOBAL_OFFSET_TABLE_` symbol from dummy-so libraries.
   * Explicitly link `ld-linux*.so` if `-nodefaultlibs` is enabled.
   * Support GOT, PAGE and GOT, OFST symbolic expression attributes for split .got loads on MIPS.
-<<<<<<< HEAD
-  * Populate non-local symbols under `global:` and add `local: *;` for local symbols in version-script
-  * For ambiguous symbols, choose one symbol to keep original symbol name.
-  * For symbols with base version, only print out the connector and do not print out the base version in .symver directives.
-=======
   * Populate non-local symbols under `global:` and add `local: *;` for local
     symbols in version-script.
   * Change version scripts that only use the module's symbol version
     definitions (not its needed symbols).
   * Create a different version script for dummy-so dependencies using the
     needed symbol versions.
->>>>>>> 132a6764
+  * Populate non-local symbols under `global:` and add `local: *;` for local symbols in version-script
+  * For ambiguous symbols, choose one symbol to keep original symbol name.
 
 # 2.1.0
   * `--asm` option now prints the assembly for each module of an IR separately
