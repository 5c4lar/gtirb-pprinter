--- conflicted
+++ resolved
@@ -227,10 +227,6 @@
         Test printing a GTIRB that has no libraries with --dummy-so=yes
         """
         ir, _, _ = self.build_basic_ir()
-<<<<<<< HEAD
-
-=======
->>>>>>> 132a6764
         with self.binary_print(ir, "--dummy-so", "yes"):
             # Just verify binary_print succeeded.
             pass
@@ -239,11 +235,7 @@
         """
         Test printing version script
         """
-<<<<<<< HEAD
-        ir, module, _ = self.build_basic_ir()
-=======
         ir, module, text_bi = self.build_basic_ir()
->>>>>>> 132a6764
 
         foo_block = gth.add_code_block(text_bi, b"\xC3")
         symbol_foo = gth.add_symbol(module, "foo", foo_block)
@@ -312,7 +304,10 @@
         self.assertRegexMatch(vs, pattern2)
         self.assertTrue("bar" not in vs)
 
-<<<<<<< HEAD
+        with self.binary_print(ir, "--dummy-so", "yes", "--shared"):
+            # Just verify binary_print succeeded.
+            pass
+
     def test_base_version(self):
         """
         Make sure that base version is not printed out
@@ -411,11 +406,6 @@
             readelf.stdout,
             ("FUNC", "GLOBAL", "DEFAULT", "bar"),
         )
-=======
-        with self.binary_print(ir, "--dummy-so", "yes", "--shared"):
-            # Just verify binary_print succeeded.
-            pass
->>>>>>> 132a6764
 
     def test_use_gcc(self):
         """
